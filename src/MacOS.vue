--- conflicted
+++ resolved
@@ -14,7 +14,6 @@
              @logined="logined"></Login>
     </transition>
     <transition name="fade">
-<<<<<<< HEAD
       <DeskTop
         v-if="isDeskTop"
         @lockScreen="lockScreen"
@@ -22,12 +21,6 @@
         @logout="logout"
         @launchpad="launchpad"
       ></DeskTop>
-=======
-      <DeskTop v-if="isDeskTop"
-               @lockScreen="lockScreen"
-               @shutdown="shutdown"
-               @logout="logout"></DeskTop>
->>>>>>> 24e9b21b
     </transition>
     <transition name="fade">
       <LaunchPad v-if="isLaunchPad"></LaunchPad>
@@ -50,74 +43,14 @@
 import Loading from "@/components/Loading";
 import Login from "@/components/Login";
 import DeskTop from "@/components/DeskTop";
-<<<<<<< HEAD
-export default {
-  components: {
-    Bg,
-    Loading,
-    Login,
-    DeskTop,
-    LaunchPad,
-  },
-  data() {
-    return {
-      isBg: true,
-      isLoading: false,
-      isLogin: false,
-      isDeskTop: false,
-      isLaunchPad: false,
-    };
-  },
-  created() {
-    let user_name = localStorage.getItem("user_name");
-    if (user_name) {
-      this.logined();
-    } else {
-      this.boot();
-    }
-  },
-  methods: {
-    onContextShow() {
-      console.log("onContextShow");
-    },
-    boot() {
-      this.isLoading = true;
-    },
-    loaded() {
-      this.isLoading = false;
-      this.isBg = true;
-      this.isLogin = true;
-    },
-    logined() {
-      this.isLogin = false;
-      this.isDeskTop = true;
-    },
-    launchpad(show) {
-      this.isLaunchPad = show;
-    },
-    lockScreen() {
-      this.isLogin = true;
-    },
-    logout() {
-      localStorage.removeItem("user_name");
-      this.isDeskTop = false;
-      this.isLogin = true;
-    },
-    shutdown() {
-      localStorage.removeItem("user_name");
-      this.isDeskTop = false;
-      this.isLogin = false;
-      this.isLoading = false;
-      this.isBg = false;
-    },
-  },
-};
-=======
+
 import { ref, onMounted } from 'vue'
 let isBg = ref(true)
 let isLoading = ref(false)
 let isLogin = ref(false)
 let isDeskTop = ref(false)
+let isLaunchPad = ref(false)
+
 onMounted(() => {
   boot();
 })
@@ -139,6 +72,9 @@
 const lockScreen = () => {
   isLogin.value = true;
 }
+const launchpad = (show) => {
+  isLaunchPad.value = show;
+}
 const logout = () => {
   localStorage.removeItem("user_name");
   isDeskTop.value = false;
@@ -151,5 +87,4 @@
   isLoading.value = false;
   isBg.value = false;
 }
->>>>>>> 24e9b21b
 </script>